--- conflicted
+++ resolved
@@ -189,18 +189,13 @@
 
 		try {
 			JsonParser parser = jsonFactory.createNonBlockingByteArrayParser();
-<<<<<<< HEAD
-			Jackson2Tokenizer tokenizer = new Jackson2Tokenizer(parser, deserializationContext, tokenizeArrayElements);
-			return dataBuffers.concatMapIterable(tokenizer::tokenize).concatWith(tokenizer.endOfInput());
-=======
 			DeserializationContext context = objectMapper.getDeserializationContext();
 			if (context instanceof DefaultDeserializationContext) {
 				context = ((DefaultDeserializationContext) context).createInstance(
 						objectMapper.getDeserializationConfig(), parser, objectMapper.getInjectableValues());
 			}
 			Jackson2Tokenizer tokenizer = new Jackson2Tokenizer(parser, context, tokenizeArrayElements);
-			return dataBuffers.flatMap(tokenizer::tokenize, Flux::error, tokenizer::endOfInput);
->>>>>>> 2835424f
+			return dataBuffers.concatMapIterable(tokenizer::tokenize).concatWith(tokenizer.endOfInput());
 		}
 		catch (IOException ex) {
 			return Flux.error(ex);
